--- conflicted
+++ resolved
@@ -229,20 +229,10 @@
         results = self.iteration(data)
         if self.is_train and self.scheduler is not None and not self.update_scheduler_by_epoch:
             self.scheduler.step()
-<<<<<<< HEAD
+
         self._iteration_map.update(**results)
         self._iteration_map[DATA] = self.data_handler_after_iter(data)
-=======
-        # backward compatibility
-        if isinstance(results, tuple):
-            loss, output = TensorTuple(results)
-            results = dict(loss=loss, output=output)
-            self._iteration_map.update(**results)
-        else:
-            for k in results:
-                self._iteration_map[k] = results[k]
-        self._iteration_map[DATA] = data
->>>>>>> 402e67ae
+
         with torch.no_grad():
             self._callbacks.after_iteration(self._iteration_map)
         # clean up
